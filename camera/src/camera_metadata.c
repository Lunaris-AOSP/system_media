/*
 * Copyright (C) 2012 The Android Open Source Project
 *
 * Licensed under the Apache License, Version 2.0 (the "License");
 * you may not use this file except in compliance with the License.
 * You may obtain a copy of the License at
 *
 *      http://www.apache.org/licenses/LICENSE-2.0
 *
 * Unless required by applicable law or agreed to in writing, software
 * distributed under the License is distributed on an "AS IS" BASIS,
 * WITHOUT WARRANTIES OR CONDITIONS OF ANY KIND, either express or implied.
 * See the License for the specific language governing permissions and
 * limitations under the License.
 */

#include <inttypes.h>
#include <system/camera_metadata.h>
#include <camera_metadata_hidden.h>

#define LOG_TAG "camera_metadata"
#include <cutils/log.h>
#include <assert.h>
#include <stdio.h>
#include <stdlib.h>
#include <errno.h>

#define OK         0
#define ERROR      1
#define NOT_FOUND -ENOENT

#define _Alignas(T) \
    ({struct _AlignasStruct { char c; T field; };       \
        offsetof(struct _AlignasStruct, field); })

// Align entry buffers as the compiler would
#define ENTRY_ALIGNMENT _Alignas(camera_metadata_buffer_entry_t)
// Align data buffer to largest supported data type
#define DATA_ALIGNMENT _Alignas(camera_metadata_data_t)

#define ALIGN_TO(val, alignment) \
    (((uintptr_t)(val) + ((alignment) - 1)) & ~((alignment) - 1))

typedef size_t uptrdiff_t;

/**
 * A single metadata entry, storing an array of values of a given type. If the
 * array is no larger than 4 bytes in size, it is stored in the data.value[]
 * array; otherwise, it can found in the parent's data array at index
 * data.offset.
 */
typedef struct camera_metadata_buffer_entry {
    uint32_t tag;
    size_t   count;
    union {
        size_t  offset;
        uint8_t value[4];
    } data;
    uint8_t  type;
    uint8_t  reserved[3];
} camera_metadata_buffer_entry_t;

/**
 * A packet of metadata. This is a list of entries, each of which may point to
 * its values stored at an offset in data.
 *
 * It is assumed by the utility functions that the memory layout of the packet
 * is as follows:
 *
 *   |-----------------------------------------------|
 *   | camera_metadata_t                             |
 *   |                                               |
 *   |-----------------------------------------------|
 *   | reserved for future expansion                 |
 *   |-----------------------------------------------|
 *   | camera_metadata_buffer_entry_t #0             |
 *   |-----------------------------------------------|
 *   | ....                                          |
 *   |-----------------------------------------------|
 *   | camera_metadata_buffer_entry_t #entry_count-1 |
 *   |-----------------------------------------------|
 *   | free space for                                |
 *   | (entry_capacity-entry_count) entries          |
 *   |-----------------------------------------------|
 *   | start of camera_metadata.data                 |
 *   |                                               |
 *   |-----------------------------------------------|
 *   | free space for                                |
 *   | (data_capacity-data_count) bytes              |
 *   |-----------------------------------------------|
 *
 * With the total length of the whole packet being camera_metadata.size bytes.
 *
 * In short, the entries and data are contiguous in memory after the metadata
 * header.
 */
struct camera_metadata {
    size_t                   size;
    uint32_t                 version;
    uint32_t                 flags;
    size_t                   entry_count;
    size_t                   entry_capacity;
    uptrdiff_t               entries_start; // Offset from camera_metadata
    size_t                   data_count;
    size_t                   data_capacity;
    uptrdiff_t               data_start; // Offset from camera_metadata
    void                    *user; // User set pointer, not copied with buffer
    uint8_t                  reserved[0];
};

/**
 * A datum of metadata. This corresponds to camera_metadata_entry_t::data
 * with the difference that each element is not a pointer. We need to have a
 * non-pointer type description in order to figure out the largest alignment
 * requirement for data (DATA_ALIGNMENT).
 */
typedef union camera_metadata_data {
    uint8_t u8;
    int32_t i32;
    float   f;
    int64_t i64;
    double  d;
    camera_metadata_rational_t r;
} camera_metadata_data_t;

/** Versioning information */
#define CURRENT_METADATA_VERSION 1

/** Flag definitions */
#define FLAG_SORTED 0x00000001

/** Tag information */

typedef struct tag_info {
    const char *tag_name;
    uint8_t     tag_type;
} tag_info_t;

#include "camera_metadata_tag_info.c"

const size_t camera_metadata_type_size[NUM_TYPES] = {
    [TYPE_BYTE]     = sizeof(uint8_t),
    [TYPE_INT32]    = sizeof(int32_t),
    [TYPE_FLOAT]    = sizeof(float),
    [TYPE_INT64]    = sizeof(int64_t),
    [TYPE_DOUBLE]   = sizeof(double),
    [TYPE_RATIONAL] = sizeof(camera_metadata_rational_t)
};

const char *camera_metadata_type_names[NUM_TYPES] = {
    [TYPE_BYTE]     = "byte",
    [TYPE_INT32]    = "int32",
    [TYPE_FLOAT]    = "float",
    [TYPE_INT64]    = "int64",
    [TYPE_DOUBLE]   = "double",
    [TYPE_RATIONAL] = "rational"
};

static camera_metadata_buffer_entry_t *get_entries(
        const camera_metadata_t *metadata) {
    return (camera_metadata_buffer_entry_t*)
            ((uint8_t*)metadata + metadata->entries_start);
}

static uint8_t *get_data(const camera_metadata_t *metadata) {
    return (uint8_t*)metadata + metadata->data_start;
}

size_t get_camera_metadata_alignment() {
    size_t alignments[] = {
            _Alignas(struct camera_metadata),
            _Alignas(struct camera_metadata_buffer_entry),
            _Alignas(union camera_metadata_data)
    };
    size_t max_alignment = alignments[0];

    for (size_t i = 1; i < sizeof(alignments)/sizeof(alignments[0]); ++i) {
        if (max_alignment < alignments[i]) {
            max_alignment = alignments[i];
        }
    }

    return max_alignment;
}

camera_metadata_t *allocate_copy_camera_metadata_checked(
        const camera_metadata_t *src,
        size_t src_size) {

    if (src == NULL) {
        return NULL;
    }

    void *buffer = malloc(src_size);
    memcpy(buffer, src, src_size);

    camera_metadata_t *metadata = (camera_metadata_t*) buffer;
    if (validate_camera_metadata_structure(metadata, &src_size) != OK) {
        free(buffer);
        return NULL;
    }

    return metadata;
}

camera_metadata_t *allocate_camera_metadata(size_t entry_capacity,
                                            size_t data_capacity) {

    size_t memory_needed = calculate_camera_metadata_size(entry_capacity,
                                                          data_capacity);
    void *buffer = malloc(memory_needed);
    return place_camera_metadata(buffer, memory_needed,
                                 entry_capacity,
                                 data_capacity);
}

camera_metadata_t *place_camera_metadata(void *dst,
                                         size_t dst_size,
                                         size_t entry_capacity,
                                         size_t data_capacity) {
    if (dst == NULL) return NULL;

    size_t memory_needed = calculate_camera_metadata_size(entry_capacity,
                                                          data_capacity);
    if (memory_needed > dst_size) return NULL;

    camera_metadata_t *metadata = (camera_metadata_t*)dst;
    metadata->version = CURRENT_METADATA_VERSION;
    metadata->flags = 0;
    metadata->entry_count = 0;
    metadata->entry_capacity = entry_capacity;
    metadata->entries_start =
            ALIGN_TO(sizeof(camera_metadata_t), ENTRY_ALIGNMENT);
    metadata->data_count = 0;
    metadata->data_capacity = data_capacity;
    metadata->size = memory_needed;
    size_t data_unaligned = (uint8_t*)(get_entries(metadata) +
            metadata->entry_capacity) - (uint8_t*)metadata;
    metadata->data_start = ALIGN_TO(data_unaligned, DATA_ALIGNMENT);
    metadata->user = NULL;

    assert(validate_camera_metadata_structure(metadata, NULL) == OK);
    return metadata;
}
void free_camera_metadata(camera_metadata_t *metadata) {
    free(metadata);
}

size_t calculate_camera_metadata_size(size_t entry_count,
                                      size_t data_count) {
    size_t memory_needed = sizeof(camera_metadata_t);
    // Start entry list at aligned boundary
    memory_needed = ALIGN_TO(memory_needed, ENTRY_ALIGNMENT);
    memory_needed += sizeof(camera_metadata_buffer_entry_t[entry_count]);
    // Start buffer list at aligned boundary
    memory_needed = ALIGN_TO(memory_needed, DATA_ALIGNMENT);
    memory_needed += sizeof(uint8_t[data_count]);
    return memory_needed;
}

size_t get_camera_metadata_size(const camera_metadata_t *metadata) {
    if (metadata == NULL) return ERROR;

    return metadata->size;
}

size_t get_camera_metadata_compact_size(const camera_metadata_t *metadata) {
    if (metadata == NULL) return ERROR;

    return calculate_camera_metadata_size(metadata->entry_count,
                                          metadata->data_count);
}

size_t get_camera_metadata_entry_count(const camera_metadata_t *metadata) {
    return metadata->entry_count;
}

size_t get_camera_metadata_entry_capacity(const camera_metadata_t *metadata) {
    return metadata->entry_capacity;
}

size_t get_camera_metadata_data_count(const camera_metadata_t *metadata) {
    return metadata->data_count;
}

size_t get_camera_metadata_data_capacity(const camera_metadata_t *metadata) {
    return metadata->data_capacity;
}

camera_metadata_t* copy_camera_metadata(void *dst, size_t dst_size,
        const camera_metadata_t *src) {
    size_t memory_needed = get_camera_metadata_compact_size(src);

    if (dst == NULL) return NULL;
    if (dst_size < memory_needed) return NULL;

    camera_metadata_t *metadata =
        place_camera_metadata(dst, dst_size, src->entry_count, src->data_count);

    metadata->flags = src->flags;
    metadata->entry_count = src->entry_count;
    metadata->data_count = src->data_count;

    memcpy(get_entries(metadata), get_entries(src),
            sizeof(camera_metadata_buffer_entry_t[metadata->entry_count]));
    memcpy(get_data(metadata), get_data(src),
            sizeof(uint8_t[metadata->data_count]));
    metadata->user = NULL;

    assert(validate_camera_metadata_structure(metadata, NULL) == OK);
    return metadata;
}

int validate_camera_metadata_structure(const camera_metadata_t *metadata,
                                       const size_t *expected_size) {

    if (metadata == NULL) {
        ALOGE("%s: metadata is null!", __FUNCTION__);
        return ERROR;
    }

    // Check that the metadata pointer is well-aligned first.
    {
        struct {
            const char *name;
            size_t alignment;
        } alignments[] = {
            {
                .name = "camera_metadata",
                .alignment = _Alignas(struct camera_metadata)
            },
            {
                .name = "camera_metadata_buffer_entry",
                .alignment = _Alignas(struct camera_metadata_buffer_entry)
            },
            {
                .name = "camera_metadata_data",
                .alignment = _Alignas(union camera_metadata_data)
            },
        };

        for (size_t i = 0; i < sizeof(alignments)/sizeof(alignments[0]); ++i) {
            uintptr_t aligned_ptr = ALIGN_TO(metadata, alignments[i].alignment);

            if ((uintptr_t)metadata != aligned_ptr) {
                ALOGE("%s: Metadata pointer is not aligned (actual %p, "
                      "expected %p) to type %s",
                      __FUNCTION__, metadata,
                      (void*)aligned_ptr, alignments[i].name);
                return ERROR;
            }
        }
    }

    /**
     * Check that the metadata contents are correct
     */

    if (expected_size != NULL && metadata->size > *expected_size) {
        ALOGE("%s: Metadata size (%zu) should be <= expected size (%zu)",
              __FUNCTION__, metadata->size, *expected_size);
        return ERROR;
    }

    if (metadata->entry_count > metadata->entry_capacity) {
        ALOGE("%s: Entry count (%zu) should be <= entry capacity (%zu)",
              __FUNCTION__, metadata->entry_count, metadata->entry_capacity);
        return ERROR;
    }

    uptrdiff_t entries_end = metadata->entries_start + metadata->entry_capacity;
    if (entries_end < metadata->entries_start || // overflow check
        entries_end > metadata->data_start) {

        ALOGE("%s: Entry start + capacity (%zu) should be <= data start (%zu)",
               __FUNCTION__,
              (metadata->entries_start + metadata->entry_capacity),
              metadata->data_start);
        return ERROR;
    }

    uptrdiff_t data_end = metadata->data_start + metadata->data_capacity;
    if (data_end < metadata->data_start || // overflow check
        data_end > metadata->size) {

        ALOGE("%s: Data start + capacity (%zu) should be <= total size (%zu)",
               __FUNCTION__,
              (metadata->data_start + metadata->data_capacity),
              metadata->size);
        return ERROR;
    }

    // Validate each entry
    size_t entry_count = metadata->entry_count;
    camera_metadata_buffer_entry_t *entries = get_entries(metadata);

    for (size_t i = 0; i < entry_count; ++i) {

        if ((uintptr_t)&entries[i] != ALIGN_TO(&entries[i], ENTRY_ALIGNMENT)) {
            ALOGE("%s: Entry index %zu had bad alignment (address %p),"
                  " expected alignment %zu",
                  __FUNCTION__, i, &entries[i], ENTRY_ALIGNMENT);
            return ERROR;
        }

        camera_metadata_buffer_entry_t entry = entries[i];

        if (entry.type >= NUM_TYPES) {
            ALOGE("%s: Entry index %zu had a bad type %d",
                  __FUNCTION__, i, entry.type);
            return ERROR;
        }

        // TODO: fix vendor_tag_ops across processes so we don't need to special
        //       case vendor-specific tags
        uint32_t tag_section = entry.tag >> 16;
        int tag_type = get_camera_metadata_tag_type(entry.tag);
        if (tag_type != (int)entry.type && tag_section < VENDOR_SECTION) {
            ALOGE("%s: Entry index %zu had tag type %d, but the type was %d",
                  __FUNCTION__, i, tag_type, entry.type);
            return ERROR;
        }

        size_t data_size =
                calculate_camera_metadata_entry_data_size(entry.type,
                                                          entry.count);

        if (data_size != 0) {
            camera_metadata_data_t *data =
                    (camera_metadata_data_t*) (get_data(metadata) +
                                               entry.data.offset);

            if ((uintptr_t)data != ALIGN_TO(data, DATA_ALIGNMENT)) {
                ALOGE("%s: Entry index %zu had bad data alignment (address %p),"
                      " expected align %zu, (tag name %s, data size %zu)",
                      __FUNCTION__, i, data, DATA_ALIGNMENT,
                      get_camera_metadata_tag_name(entry.tag) ?: "unknown",
                      data_size);
                return ERROR;
            }

            size_t data_entry_end = entry.data.offset + data_size;
            if (data_entry_end < entry.data.offset || // overflow check
                data_entry_end > metadata->data_capacity) {

                ALOGE("%s: Entry index %zu data ends (%zu) beyond the capacity "
                      "%zu", __FUNCTION__, i, data_entry_end,
                      metadata->data_capacity);
                return ERROR;
            }

        } else if (entry.count == 0) {
            if (entry.data.offset != 0) {
                ALOGE("%s: Entry index %zu had 0 items, but offset was non-0 "
                     "(%zu), tag name: %s", __FUNCTION__, i, entry.data.offset,
                        get_camera_metadata_tag_name(entry.tag) ?: "unknown");
                return ERROR;
            }
        } // else data stored inline, so we look at value which can be anything.
    }

    return OK;
}

int append_camera_metadata(camera_metadata_t *dst,
        const camera_metadata_t *src) {
    if (dst == NULL || src == NULL ) return ERROR;

    if (dst->entry_capacity < src->entry_count + dst->entry_count) return ERROR;
    if (dst->data_capacity < src->data_count + dst->data_count) return ERROR;

    memcpy(get_entries(dst) + dst->entry_count, get_entries(src),
            sizeof(camera_metadata_buffer_entry_t[src->entry_count]));
    memcpy(get_data(dst) + dst->data_count, get_data(src),
            sizeof(uint8_t[src->data_count]));
    if (dst->data_count != 0) {
        camera_metadata_buffer_entry_t *entry = get_entries(dst) + dst->entry_count;
        for (size_t i = 0; i < src->entry_count; i++, entry++) {
            if ( calculate_camera_metadata_entry_data_size(entry->type,
                            entry->count) > 0 ) {
                entry->data.offset += dst->data_count;
            }
        }
    }
    if (dst->entry_count == 0) {
        // Appending onto empty buffer, keep sorted state
        dst->flags |= src->flags & FLAG_SORTED;
    } else if (src->entry_count != 0) {
        // Both src, dst are nonempty, cannot assume sort remains
        dst->flags &= ~FLAG_SORTED;
    } else {
        // Src is empty, keep dst sorted state
    }
    dst->entry_count += src->entry_count;
    dst->data_count += src->data_count;

    assert(validate_camera_metadata_structure(dst, NULL) == OK);
    return OK;
}

camera_metadata_t *clone_camera_metadata(const camera_metadata_t *src) {
    int res;
    if (src == NULL) return NULL;
    camera_metadata_t *clone = allocate_camera_metadata(
        get_camera_metadata_entry_count(src),
        get_camera_metadata_data_count(src));
    if (clone != NULL) {
        res = append_camera_metadata(clone, src);
        if (res != OK) {
            free_camera_metadata(clone);
            clone = NULL;
        }
    }
    assert(validate_camera_metadata_structure(clone, NULL) == OK);
    return clone;
}

size_t calculate_camera_metadata_entry_data_size(uint8_t type,
        size_t data_count) {
    if (type >= NUM_TYPES) return 0;
    size_t data_bytes = data_count *
            camera_metadata_type_size[type];
    return data_bytes <= 4 ? 0 : ALIGN_TO(data_bytes, DATA_ALIGNMENT);
}

static int add_camera_metadata_entry_raw(camera_metadata_t *dst,
        uint32_t tag,
        uint8_t  type,
        const void *data,
        size_t data_count) {

    if (dst == NULL) return ERROR;
    if (dst->entry_count == dst->entry_capacity) return ERROR;
    if (data == NULL) return ERROR;

    size_t data_bytes =
            calculate_camera_metadata_entry_data_size(type, data_count);
    if (data_bytes + dst->data_count > dst->data_capacity) return ERROR;

    size_t data_payload_bytes =
            data_count * camera_metadata_type_size[type];
    camera_metadata_buffer_entry_t *entry = get_entries(dst) + dst->entry_count;
    memset(entry, 0, sizeof(camera_metadata_buffer_entry_t));
    entry->tag = tag;
    entry->type = type;
    entry->count = data_count;

    if (data_bytes == 0) {
        memcpy(entry->data.value, data,
                data_payload_bytes);
    } else {
        entry->data.offset = dst->data_count;
        memcpy(get_data(dst) + entry->data.offset, data,
                data_payload_bytes);
        dst->data_count += data_bytes;
    }
    dst->entry_count++;
    dst->flags &= ~FLAG_SORTED;
    assert(validate_camera_metadata_structure(dst, NULL) == OK);
    return OK;
}

int add_camera_metadata_entry(camera_metadata_t *dst,
        uint32_t tag,
        const void *data,
        size_t data_count) {

    int type = get_camera_metadata_tag_type(tag);
    if (type == -1) {
        ALOGE("%s: Unknown tag %04x.", __FUNCTION__, tag);
        return ERROR;
    }

    return add_camera_metadata_entry_raw(dst,
            tag,
            type,
            data,
            data_count);
}

static int compare_entry_tags(const void *p1, const void *p2) {
    uint32_t tag1 = ((camera_metadata_buffer_entry_t*)p1)->tag;
    uint32_t tag2 = ((camera_metadata_buffer_entry_t*)p2)->tag;
    return  tag1 < tag2 ? -1 :
            tag1 == tag2 ? 0 :
            1;
}

int sort_camera_metadata(camera_metadata_t *dst) {
    if (dst == NULL) return ERROR;
    if (dst->flags & FLAG_SORTED) return OK;

    qsort(get_entries(dst), dst->entry_count,
            sizeof(camera_metadata_buffer_entry_t),
            compare_entry_tags);
    dst->flags |= FLAG_SORTED;

    assert(validate_camera_metadata_structure(dst, NULL) == OK);
    return OK;
}

int get_camera_metadata_entry(camera_metadata_t *src,
        size_t index,
        camera_metadata_entry_t *entry) {
    if (src == NULL || entry == NULL) return ERROR;
    if (index >= src->entry_count) return ERROR;

    camera_metadata_buffer_entry_t *buffer_entry = get_entries(src) + index;

    entry->index = index;
    entry->tag = buffer_entry->tag;
    entry->type = buffer_entry->type;
    entry->count = buffer_entry->count;
    if (buffer_entry->count *
            camera_metadata_type_size[buffer_entry->type] > 4) {
        entry->data.u8 = get_data(src) + buffer_entry->data.offset;
    } else {
        entry->data.u8 = buffer_entry->data.value;
    }
    return OK;
}

int get_camera_metadata_ro_entry(const camera_metadata_t *src,
        size_t index,
        camera_metadata_ro_entry_t *entry) {
    return get_camera_metadata_entry((camera_metadata_t*)src, index,
            (camera_metadata_entry_t*)entry);
}

int find_camera_metadata_entry(camera_metadata_t *src,
        uint32_t tag,
        camera_metadata_entry_t *entry) {
    if (src == NULL) return ERROR;

    uint32_t index;
    if (src->flags & FLAG_SORTED) {
        // Sorted entries, do a binary search
        camera_metadata_buffer_entry_t *search_entry = NULL;
        camera_metadata_buffer_entry_t key;
        key.tag = tag;
        search_entry = bsearch(&key,
                get_entries(src),
                src->entry_count,
                sizeof(camera_metadata_buffer_entry_t),
                compare_entry_tags);
        if (search_entry == NULL) return NOT_FOUND;
        index = search_entry - get_entries(src);
    } else {
        // Not sorted, linear search
        camera_metadata_buffer_entry_t *search_entry = get_entries(src);
        for (index = 0; index < src->entry_count; index++, search_entry++) {
            if (search_entry->tag == tag) {
                break;
            }
        }
        if (index == src->entry_count) return NOT_FOUND;
    }

    return get_camera_metadata_entry(src, index,
            entry);
}

int find_camera_metadata_ro_entry(const camera_metadata_t *src,
        uint32_t tag,
        camera_metadata_ro_entry_t *entry) {
    return find_camera_metadata_entry((camera_metadata_t*)src, tag,
            (camera_metadata_entry_t*)entry);
}


int delete_camera_metadata_entry(camera_metadata_t *dst,
        size_t index) {
    if (dst == NULL) return ERROR;
    if (index >= dst->entry_count) return ERROR;

    camera_metadata_buffer_entry_t *entry = get_entries(dst) + index;
    size_t data_bytes = calculate_camera_metadata_entry_data_size(entry->type,
            entry->count);

    if (data_bytes > 0) {
        // Shift data buffer to overwrite deleted data
        uint8_t *start = get_data(dst) + entry->data.offset;
        uint8_t *end = start + data_bytes;
        size_t length = dst->data_count - entry->data.offset - data_bytes;
        memmove(start, end, length);

        // Update all entry indices to account for shift
        camera_metadata_buffer_entry_t *e = get_entries(dst);
        size_t i;
        for (i = 0; i < dst->entry_count; i++) {
            if (calculate_camera_metadata_entry_data_size(
                    e->type, e->count) > 0 &&
                    e->data.offset > entry->data.offset) {
                e->data.offset -= data_bytes;
            }
            ++e;
        }
        dst->data_count -= data_bytes;
    }
    // Shift entry array
    memmove(entry, entry + 1,
            sizeof(camera_metadata_buffer_entry_t) *
            (dst->entry_count - index - 1) );
    dst->entry_count -= 1;

    assert(validate_camera_metadata_structure(dst, NULL) == OK);
    return OK;
}

int update_camera_metadata_entry(camera_metadata_t *dst,
        size_t index,
        const void *data,
        size_t data_count,
        camera_metadata_entry_t *updated_entry) {
    if (dst == NULL) return ERROR;
    if (index >= dst->entry_count) return ERROR;

    camera_metadata_buffer_entry_t *entry = get_entries(dst) + index;

    size_t data_bytes =
            calculate_camera_metadata_entry_data_size(entry->type,
                    data_count);
    size_t data_payload_bytes =
            data_count * camera_metadata_type_size[entry->type];

    size_t entry_bytes =
            calculate_camera_metadata_entry_data_size(entry->type,
                    entry->count);
    if (data_bytes != entry_bytes) {
        // May need to shift/add to data array
        if (dst->data_capacity < dst->data_count + data_bytes - entry_bytes) {
            // No room
            return ERROR;
        }
        if (entry_bytes != 0) {
            // Remove old data
            uint8_t *start = get_data(dst) + entry->data.offset;
            uint8_t *end = start + entry_bytes;
            size_t length = dst->data_count - entry->data.offset - entry_bytes;
            memmove(start, end, length);
            dst->data_count -= entry_bytes;

            // Update all entry indices to account for shift
            camera_metadata_buffer_entry_t *e = get_entries(dst);
            size_t i;
            for (i = 0; i < dst->entry_count; i++) {
                if (calculate_camera_metadata_entry_data_size(
                        e->type, e->count) > 0 &&
                        e->data.offset > entry->data.offset) {
                    e->data.offset -= entry_bytes;
                }
                ++e;
            }
        }

        if (data_bytes != 0) {
            // Append new data
            entry->data.offset = dst->data_count;

            memcpy(get_data(dst) + entry->data.offset, data, data_payload_bytes);
            dst->data_count += data_bytes;
        }
    } else if (data_bytes != 0) {
        // data size unchanged, reuse same data location
        memcpy(get_data(dst) + entry->data.offset, data, data_payload_bytes);
    }

    if (data_bytes == 0) {
        // Data fits into entry
        memcpy(entry->data.value, data,
                data_payload_bytes);
    }

    entry->count = data_count;

    if (updated_entry != NULL) {
        get_camera_metadata_entry(dst,
                index,
                updated_entry);
    }

    assert(validate_camera_metadata_structure(dst, NULL) == OK);
    return OK;
}

int set_camera_metadata_user_pointer(camera_metadata_t *dst, void* user) {
    if (dst == NULL) return ERROR;
    dst->user = user;
    return OK;
}

int get_camera_metadata_user_pointer(camera_metadata_t *dst, void** user) {
    if (dst == NULL) return ERROR;
    *user = dst->user;
    return OK;
}

static const vendor_tag_ops_t *vendor_tag_ops = NULL;

const char *get_camera_metadata_section_name(uint32_t tag) {
    uint32_t tag_section = tag >> 16;
    if (tag_section >= VENDOR_SECTION && vendor_tag_ops != NULL) {
        return vendor_tag_ops->get_section_name(
            vendor_tag_ops,
            tag);
    }
    if (tag_section >= ANDROID_SECTION_COUNT) {
        return NULL;
    }
    return camera_metadata_section_names[tag_section];
}

const char *get_camera_metadata_tag_name(uint32_t tag) {
    uint32_t tag_section = tag >> 16;
    if (tag_section >= VENDOR_SECTION && vendor_tag_ops != NULL) {
        return vendor_tag_ops->get_tag_name(
            vendor_tag_ops,
            tag);
    }
    if (tag_section >= ANDROID_SECTION_COUNT ||
        tag >= camera_metadata_section_bounds[tag_section][1] ) {
        return NULL;
    }
    uint32_t tag_index = tag & 0xFFFF;
    return tag_info[tag_section][tag_index].tag_name;
}

int get_camera_metadata_tag_type(uint32_t tag) {
    uint32_t tag_section = tag >> 16;
    if (tag_section >= VENDOR_SECTION && vendor_tag_ops != NULL) {
        return vendor_tag_ops->get_tag_type(
            vendor_tag_ops,
            tag);
    }
    if (tag_section >= ANDROID_SECTION_COUNT ||
            tag >= camera_metadata_section_bounds[tag_section][1] ) {
        return -1;
    }
    uint32_t tag_index = tag & 0xFFFF;
    return tag_info[tag_section][tag_index].tag_type;
}

int set_camera_metadata_vendor_tag_ops(const vendor_tag_query_ops_t* ops) {
    // **DEPRECATED**
    ALOGE("%s: This function has been deprecated", __FUNCTION__);
    return ERROR;
}

// Declared in system/media/private/camera/include/camera_metadata_hidden.h
int set_camera_metadata_vendor_ops(const vendor_tag_ops_t* ops) {
    vendor_tag_ops = ops;
    return OK;
}

static void print_data(int fd, const uint8_t *data_ptr, uint32_t tag, int type,
        int count,
        int indentation);

void dump_camera_metadata(const camera_metadata_t *metadata,
        int fd,
        int verbosity) {
    dump_indented_camera_metadata(metadata, fd, verbosity, 0);
}

void dump_indented_camera_metadata(const camera_metadata_t *metadata,
        int fd,
        int verbosity,
        int indentation) {
    if (metadata == NULL) {
        dprintf(fd, "%*sDumping camera metadata array: Not allocated\n",
                indentation, "");
        return;
    }
    unsigned int i;
    dprintf(fd,
            "%*sDumping camera metadata array: %zu / %zu entries, "
            "%zu / %zu bytes of extra data.\n", indentation, "",
            metadata->entry_count, metadata->entry_capacity,
            metadata->data_count, metadata->data_capacity);
    dprintf(fd, "%*sVersion: %d, Flags: %08x\n",
            indentation + 2, "",
            metadata->version, metadata->flags);
    camera_metadata_buffer_entry_t *entry = get_entries(metadata);
    for (i=0; i < metadata->entry_count; i++, entry++) {

        const char *tag_name, *tag_section;
        tag_section = get_camera_metadata_section_name(entry->tag);
        if (tag_section == NULL) {
            tag_section = "unknownSection";
        }
        tag_name = get_camera_metadata_tag_name(entry->tag);
        if (tag_name == NULL) {
            tag_name = "unknownTag";
        }
        const char *type_name;
        if (entry->type >= NUM_TYPES) {
            type_name = "unknown";
        } else {
            type_name = camera_metadata_type_names[entry->type];
        }
        dprintf(fd, "%*s%s.%s (%05x): %s[%zu]\n",
             indentation + 2, "",
             tag_section,
             tag_name,
             entry->tag,
             type_name,
             entry->count);

        if (verbosity < 1) continue;

        if (entry->type >= NUM_TYPES) continue;

        size_t type_size = camera_metadata_type_size[entry->type];
        uint8_t *data_ptr;
        if ( type_size * entry->count > 4 ) {
            if (entry->data.offset >= metadata->data_count) {
                ALOGE("%s: Malformed entry data offset: %zu (max %zu)",
                        __FUNCTION__,
                        entry->data.offset,
                        metadata->data_count);
                continue;
            }
            data_ptr = get_data(metadata) + entry->data.offset;
        } else {
            data_ptr = entry->data.value;
        }
        int count = entry->count;
        if (verbosity < 2 && count > 16) count = 16;

        print_data(fd, data_ptr, entry->tag, entry->type, count, indentation);
    }
}

static void print_data(int fd, const uint8_t *data_ptr, uint32_t tag,
        int type, int count, int indentation) {
    static int values_per_line[NUM_TYPES] = {
        [TYPE_BYTE]     = 16,
        [TYPE_INT32]    = 4,
        [TYPE_FLOAT]    = 8,
        [TYPE_INT64]    = 2,
        [TYPE_DOUBLE]   = 4,
        [TYPE_RATIONAL] = 2,
    };
    size_t type_size = camera_metadata_type_size[type];
    char value_string_tmp[CAMERA_METADATA_ENUM_STRING_MAX_SIZE];
    uint32_t value;

    int lines = count / values_per_line[type];
    if (count % values_per_line[type] != 0) lines++;

    int index = 0;
    int j, k;
    for (j = 0; j < lines; j++) {
        dprintf(fd, "%*s[", indentation + 4, "");
        for (k = 0;
             k < values_per_line[type] && count > 0;
             k++, count--, index += type_size) {

            switch (type) {
                case TYPE_BYTE:
                    value = *(data_ptr + index);
                    if (camera_metadata_enum_snprint(tag,
                                                     value,
                                                     value_string_tmp,
                                                     sizeof(value_string_tmp))
                        == OK) {
                        dprintf(fd, "%s ", value_string_tmp);
                    } else {
                        dprintf(fd, "%hhu ",
                                *(data_ptr + index));
                    }
                    break;
                case TYPE_INT32:
                    value =
                            *(int32_t*)(data_ptr + index);
                    if (camera_metadata_enum_snprint(tag,
                                                     value,
                                                     value_string_tmp,
                                                     sizeof(value_string_tmp))
                        == OK) {
                        dprintf(fd, "%s ", value_string_tmp);
                    } else {
                        dprintf(fd, "%" PRId32 " ",
                                *(int32_t*)(data_ptr + index));
                    }
                    break;
                case TYPE_FLOAT:
<<<<<<< HEAD
                    fdprintf(fd, "%0.8f ",
=======
                    dprintf(fd, "%0.2f ",
>>>>>>> eb5d1723
                            *(float*)(data_ptr + index));
                    break;
                case TYPE_INT64:
                    dprintf(fd, "%" PRId64 " ",
                            *(int64_t*)(data_ptr + index));
                    break;
                case TYPE_DOUBLE:
<<<<<<< HEAD
                    fdprintf(fd, "%0.8f ",
=======
                    dprintf(fd, "%0.2f ",
>>>>>>> eb5d1723
                            *(double*)(data_ptr + index));
                    break;
                case TYPE_RATIONAL: {
                    int32_t numerator = *(int32_t*)(data_ptr + index);
                    int32_t denominator = *(int32_t*)(data_ptr + index + 4);
                    dprintf(fd, "(%d / %d) ",
                            numerator, denominator);
                    break;
                }
                default:
                    dprintf(fd, "??? ");
            }
        }
        dprintf(fd, "]\n");
    }
}<|MERGE_RESOLUTION|>--- conflicted
+++ resolved
@@ -985,11 +985,7 @@
                     }
                     break;
                 case TYPE_FLOAT:
-<<<<<<< HEAD
-                    fdprintf(fd, "%0.8f ",
-=======
-                    dprintf(fd, "%0.2f ",
->>>>>>> eb5d1723
+                    dprintf(fd, "%0.8f ",
                             *(float*)(data_ptr + index));
                     break;
                 case TYPE_INT64:
@@ -997,11 +993,7 @@
                             *(int64_t*)(data_ptr + index));
                     break;
                 case TYPE_DOUBLE:
-<<<<<<< HEAD
-                    fdprintf(fd, "%0.8f ",
-=======
-                    dprintf(fd, "%0.2f ",
->>>>>>> eb5d1723
+                    dprintf(fd, "%0.8f ",
                             *(double*)(data_ptr + index));
                     break;
                 case TYPE_RATIONAL: {
