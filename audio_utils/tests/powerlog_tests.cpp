--- conflicted
+++ resolved
@@ -113,11 +113,7 @@
             kSampleRate /* sampleRate */,
             1 /* channelCount */,
             AUDIO_FORMAT_PCM_16_BIT,
-<<<<<<< HEAD
-            100 /* entries */,
-=======
             200 /* entries */,
->>>>>>> f88488c1
             1 /* framesPerEntry */,
             2 /* levels */);
 
