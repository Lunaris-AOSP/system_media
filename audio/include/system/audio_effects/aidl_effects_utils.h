--- conflicted
+++ resolved
@@ -20,17 +20,11 @@
 #include <aidl/android/hardware/audio/effect/DynamicsProcessing.h>
 #include <aidl/android/hardware/audio/effect/Parameter.h>
 #include <aidl/android/hardware/audio/effect/Range.h>
-<<<<<<< HEAD
-#include <audio_utils/elementwise_op.h>
-
-#include <optional>
-=======
 #include <audio_utils/template_utils.h>
 #include <system/elementwise_op.h>
 
 #include <optional>
 #include <set>
->>>>>>> 9243ff63
 
 namespace aidl::android::hardware::audio::effect {
 
@@ -140,62 +134,6 @@
 }
 
 /**
-<<<<<<< HEAD
- * @brief Clamps a parameter to its valid range with
- *        `android::audio_utils::clampInRange`.
- *
- * @tparam RangeTag, `Range::dynamicsProcessing` for example.
- * @tparam T Parameter type, `DynamicsProcessing` for example.
- * @tparam FieldTag `DynamicsProcessing::inputGain` for example.
- * @tparam SpecificTag The effect specific tag in Parameter,
- *         `Parameter::Specific::dynamicsProcessing` for example.
- * @param param The parameter to clamp, `DynamicsProcessing dp` for example.
- * @param desc The descriptor containing capability information.
- * @return std::optional<Parameter> An optional `Parameter` containing the
- *         clamped parameter if a valid range is defined; otherwise,
- *         `std::nullopt`.
- */
-template <typename Range::Tag RangeTag, typename T, typename T::Tag FieldTag,
-          typename Parameter::Specific::Tag SpecificTag>
-std::optional<Parameter> clampParameter(const T& param,
-                                        const Descriptor& desc) {
-  // field tag must matching to continue
-  if (param.getTag() != FieldTag) return std::nullopt;
-
-  const Range& range = desc.capability.range;
-  // no need to clamp if the range capability not defined
-  if (range.getTag() != RangeTag) {
-    return Parameter::make<Parameter::specific>(
-        Parameter::Specific::make<SpecificTag>(param));
-  }
-
-  T clamped = param;
-  const auto& ranges = range.template get<RangeTag>();
-  for (const auto& r : ranges) {
-    // only clamp when there is a pair of [min, max] range defined
-    if (FieldTag != r.min.getTag() || FieldTag != r.max.getTag()) continue;
-
-    // A range with max <= min indicates this parameter is get-only
-    if (r.max <= r.min) return std::nullopt;
-
-    const auto target = param.template get<FieldTag>();
-    const auto min = r.min.template get<FieldTag>();
-    const auto max = r.max.template get<FieldTag>();
-    const auto clampedField =
-        ::android::audio_utils::elementwise_clamp(target, min, max);
-    if (!clampedField) return std::nullopt;
-
-    clamped.template set<FieldTag>(*clampedField);
-    if (param != clamped) {
-      ALOGI("%s from \"%s\" to \"%s\"", __func__, param.toString().c_str(),
-            clamped.toString().c_str());
-    }
-    break;
-  }
-
-  return Parameter::make<Parameter::specific>(
-      Parameter::Specific::make<SpecificTag>(clamped));
-=======
  * @brief Clamps a parameter to its valid range with `android::audio_utils::elementwise_clamp`.
  *
  * @tparam RangeTag, `Range::dynamicsProcessing` for example.
@@ -319,7 +257,6 @@
   // find the underlying value in these two ranges, and call `overlapRangeFinder` lambda
   ::android::audio_utils::aidl_union_op(overlapRangeFinder, cap1.range, cap2.range);
   return sharedCap;
->>>>>>> 9243ff63
 }
 
 }  // namespace aidl::android::hardware::audio::effect